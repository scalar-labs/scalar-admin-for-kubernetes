subprojects {
    apply plugin: 'java'

    java {
        toolchain {
            languageVersion = JavaLanguageVersion.of(8)
        }
    }

    group = "com.scalar-labs"
    project.version = project.findProperty('projVersion') ?: '1.0.0-SNAPSHOT'

    ext {
        scalarAdminVersion = '2.1.2'
        guavaVersion = '31.1-jre'
        kubernetesClientVersion = '17.0.2'
        slf4jVersion = '1.7.36'
        picocliVersion = '4.7.3'
        junitVersion = '5.9.3'
        mockitoVersion = '4.11.0'
<<<<<<< HEAD
        jacksonVersion = '2.15.2'
=======
        spotbugsVersion = '4.7.3'
>>>>>>> cba2150c
    }

    repositories {
        mavenCentral()
    }

    dependencies {
        implementation "org.slf4j:slf4j-api:${slf4jVersion}"
<<<<<<< HEAD
        implementation "com.google.guava:guava:${guavaVersion}"
=======
        implementation "com.github.spotbugs:spotbugs-annotations:${spotbugsVersion}"
>>>>>>> cba2150c
    }
}<|MERGE_RESOLUTION|>--- conflicted
+++ resolved
@@ -18,11 +18,8 @@
         picocliVersion = '4.7.3'
         junitVersion = '5.9.3'
         mockitoVersion = '4.11.0'
-<<<<<<< HEAD
         jacksonVersion = '2.15.2'
-=======
         spotbugsVersion = '4.7.3'
->>>>>>> cba2150c
     }
 
     repositories {
@@ -31,10 +28,7 @@
 
     dependencies {
         implementation "org.slf4j:slf4j-api:${slf4jVersion}"
-<<<<<<< HEAD
         implementation "com.google.guava:guava:${guavaVersion}"
-=======
         implementation "com.github.spotbugs:spotbugs-annotations:${spotbugsVersion}"
->>>>>>> cba2150c
     }
 }