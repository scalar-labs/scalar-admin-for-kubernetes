package com.scalar.admin.k8s;

import java.time.ZoneId;
import java.util.concurrent.Callable;
import javax.annotation.Nullable;
import org.slf4j.Logger;
import org.slf4j.LoggerFactory;
import picocli.CommandLine;
import picocli.CommandLine.Command;
import picocli.CommandLine.Option;

@Command(
    name = "scalar-admin-k8s-cli",
    description = "Scalar Admin pause tool for the Kubernetes environment")
class Cli implements Callable<Integer> {

  private final Logger logger = LoggerFactory.getLogger(Cli.class);

  @Option(
      names = {"--namespace", "-n"},
      description =
          "Namespace that Scalar products you want to pause are deployed. `default` by default.",
      defaultValue = "default")
  private String namespace;

  @Option(
      names = {"--release-name", "-r"},
      description =
          "Helm's release name that you specify when you run the `helm install <RELEASE_NAME>`"
              + " command. You can see the <RELEASE_NAME> by using the `helm list` command.",
      required = true)
  private String helmReleaseName;

  @Option(
      names = {"--pause-duration", "-d"},
      description = "The duration of the pause period by second. 5 by default.",
      defaultValue = "5")
  private Integer pauseDuration;

  @Option(
<<<<<<< HEAD
      names = {"--max-pause-wait-time", "-w"},
      description =
          "The max time (in seconds) to wait until Scalar products finish the requests before"
              + " pausing. If omit this option, the max waiting time will be the default value"
              + " defined in the products respectively. Most of Scalar products have the default"
              + " value of 30 seconds.")
  @Nullable
  private Long maxPauseWaitTime;
=======
      names = {"--time-zone", "-z"},
      description =
          "Specify a time zone ID, e.g., Asia/Tokyo, to output successful paused"
              + " period. Note the time zone ID is case sensitive. Etc/UTC by default.",
      converter = ZoneIdConverter.class,
      defaultValue = "Etc/UTC")
  private ZoneId zoneId;
>>>>>>> e6c0846a

  @Option(
      names = {"-h", "--help"},
      usageHelp = true,
      description = "Display the help message.")
  boolean helpRequested;

  public static void main(String[] args) {
    int exitCode =
        new CommandLine(new Cli()).setCaseInsensitiveEnumValuesAllowed(true).execute(args);
    System.exit(exitCode);
  }

  @Override
  public Integer call() {
    try {
      Pauser pauser = new Pauser(namespace, helmReleaseName);
      PausedDuration duration = pauser.pause(pauseDuration, maxPauseWaitTime);

      System.out.printf(
          "Paused successfully. Duration: from %s to %s (%s).\n",
          duration.getStartTime().atZone(zoneId).toLocalDateTime(),
          duration.getEndTime().atZone(zoneId).toLocalDateTime(),
          zoneId.toString());
    } catch (PauserException e) {
      logger.error("Failed to pause Scalar products.", e);
      return 1;
    }

    return 0;
  }
}<|MERGE_RESOLUTION|>--- conflicted
+++ resolved
@@ -38,7 +38,6 @@
   private Integer pauseDuration;
 
   @Option(
-<<<<<<< HEAD
       names = {"--max-pause-wait-time", "-w"},
       description =
           "The max time (in seconds) to wait until Scalar products finish the requests before"
@@ -47,7 +46,8 @@
               + " value of 30 seconds.")
   @Nullable
   private Long maxPauseWaitTime;
-=======
+
+  @Option(
       names = {"--time-zone", "-z"},
       description =
           "Specify a time zone ID, e.g., Asia/Tokyo, to output successful paused"
@@ -55,7 +55,6 @@
       converter = ZoneIdConverter.class,
       defaultValue = "Etc/UTC")
   private ZoneId zoneId;
->>>>>>> e6c0846a
 
   @Option(
       names = {"-h", "--help"},
