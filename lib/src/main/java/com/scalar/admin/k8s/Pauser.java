package com.scalar.admin.k8s;

import com.google.common.util.concurrent.Uninterruptibles;
import com.scalar.admin.RequestCoordinator;
import io.kubernetes.client.openapi.Configuration;
import io.kubernetes.client.openapi.apis.AppsV1Api;
import io.kubernetes.client.openapi.apis.CoreV1Api;
import io.kubernetes.client.util.Config;
import java.io.IOException;
import java.net.InetSocketAddress;
import java.time.Instant;
import java.util.concurrent.TimeUnit;
import java.util.stream.Collectors;
import javax.annotation.Nullable;
import javax.annotation.concurrent.NotThreadSafe;
import org.slf4j.Logger;
import org.slf4j.LoggerFactory;

/**
 * This class implements a pause operation for Scalar product pods in a Kubernetes cluster. The
 * pause operation consists of the following steps:
 *
 * <ol>
 *   <li>Find the target pods to pause.
 *   <li>Pause the target pods.
 *   <li>Wait for the specified duration.
 *   <li>Unpause the target pods.
 *   <li>Check if the target pods were updated during the pause operation.
 * </ol>
 *
 * Please note that this class is not thread-safe because the `pause` method causes side effects in
 * the states of target pods.
 */
@NotThreadSafe
public class Pauser {

  private static final int MAX_UNPAUSE_RETRY_COUNT = 3;

  private final Logger logger = LoggerFactory.getLogger(Pauser.class);
  private final TargetSelector targetSelector;

  /**
   * @param namespace The namespace where the pods are deployed.
   * @param helmReleaseName The Helm release name used to deploy the pods.
   */
  public Pauser(String namespace, String helmReleaseName) throws PauserException {
    if (namespace == null) {
      throw new IllegalArgumentException("namespace is required");
    }

    if (helmReleaseName == null) {
      throw new IllegalArgumentException("helmReleaseName is required");
    }

    try {
      Configuration.setDefaultApiClient(Config.defaultClient());
    } catch (IOException e) {
      throw new PauserException("Failed to set default Kubernetes client.", e);
    }

    targetSelector =
        new TargetSelector(new CoreV1Api(), new AppsV1Api(), namespace, helmReleaseName);
  }

  /**
<<<<<<< HEAD
   * @param pauseDuration The duration to pause in seconds.
   * @param maxPauseWaitTime The max wait time (in milliseconds) until Scalar products drain
   *     outstanding requests before they pause.
=======
   * @param pauseDuration The duration to pause in milliseconds.
>>>>>>> f53a005d
   * @return The start and end time of the pause operation.
   */
  public PausedDuration pause(int pauseDuration, @Nullable Long maxPauseWaitTime)
      throws PauserException {
    if (pauseDuration < 1) {
      throw new IllegalArgumentException(
          "pauseDuration is required to be greater than 0 millisecond.");
    }

    TargetSnapshot target;
    try {
      target = targetSelector.select();
    } catch (Exception e) {
      throw new PauserException("Failed to find the target pods to pause.", e);
    }

    RequestCoordinator coordinator =
        new RequestCoordinator(
            target.getPods().stream()
                .map(p -> new InetSocketAddress(p.getStatus().getPodIP(), target.getAdminPort()))
                .collect(Collectors.toList()));

    coordinator.pause(true, maxPauseWaitTime);

    Instant startTime = Instant.now();

    Uninterruptibles.sleepUninterruptibly(pauseDuration, TimeUnit.MILLISECONDS);

    Instant endTime = Instant.now();

    unpauseWithRetry(coordinator, MAX_UNPAUSE_RETRY_COUNT, target);

    TargetSnapshot targetAfterPause;
    try {
      targetAfterPause = targetSelector.select();
    } catch (Exception e) {
      throw new PauserException(
          "Failed to find the target pods to examine if the targets pods were updated during"
              + " paused.",
          e);
    }

    if (!target.getStatus().equals(targetAfterPause.getStatus())) {
      throw new PauserException("The target pods were updated during paused. Please retry.");
    }

    return new PausedDuration(startTime, endTime);
  }

  private void unpauseWithRetry(
      RequestCoordinator coordinator, int maxRetryCount, TargetSnapshot target) {
    int retryCounter = 0;

    while (true) {
      try {
        coordinator.unpause();
        return;
      } catch (Exception e) {
        if (++retryCounter >= maxRetryCount) {
          logger.warn(
              "Failed to unpause Scalar product. They are still in paused. You must restart related"
                  + " pods by using the `kubectl rollout restart deployment {}`"
                  + " command to unpase all pods.",
              target.getDeployment().getMetadata().getName());
          return;
        }
      }
    }
  }
}<|MERGE_RESOLUTION|>--- conflicted
+++ resolved
@@ -63,13 +63,9 @@
   }
 
   /**
-<<<<<<< HEAD
-   * @param pauseDuration The duration to pause in seconds.
+   * @param pauseDuration The duration to pause in milliseconds.
    * @param maxPauseWaitTime The max wait time (in milliseconds) until Scalar products drain
    *     outstanding requests before they pause.
-=======
-   * @param pauseDuration The duration to pause in milliseconds.
->>>>>>> f53a005d
    * @return The start and end time of the pause operation.
    */
   public PausedDuration pause(int pauseDuration, @Nullable Long maxPauseWaitTime)
